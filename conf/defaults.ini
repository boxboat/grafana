--- conflicted
+++ resolved
@@ -510,11 +510,7 @@
 role_attribute_strict = false
 groups_attribute_path =
 id_token_attribute_name =
-<<<<<<< HEAD
 group_mappings_file =
-=======
-team_ids_attribute_path =
->>>>>>> 09bb8900
 auth_url =
 token_url =
 api_url =

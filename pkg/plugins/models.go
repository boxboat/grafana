package plugins

type DataSourcePlugin struct {
	Type               string                 `json:"type"`
	Name               string                 `json:"name"`
	ServiceName        string                 `json:"serviceName"`
	Module             string                 `json:"module"`
	Partials           map[string]interface{} `json:"partials"`
	DefaultMatchFormat string                 `json:"defaultMatchFormat"`
	Annotations        bool                   `json:"annotations"`
	Metrics            bool                   `json:"metrics"`
	BuiltIn            bool                   `json:"builtIn"`
	App                string                 `json:"app"`
	StaticRootConfig   *StaticRootConfig      `json:"staticRoot"`
}

type PanelPlugin struct {
	Type             string            `json:"type"`
	Name             string            `json:"name"`
	Module           string            `json:"module"`
	StaticRootConfig *StaticRootConfig `json:"staticRoot"`
	App              string            `json:"app"`
}

type StaticRootConfig struct {
	Url  string `json:"url"`
	Path string `json:"path"`
<<<<<<< HEAD
}

type ApiPluginRoute struct {
	Path            string          `json:"path"`
	Method          string          `json:"method"`
	ReqSignedIn     bool            `json:"reqSignedIn"`
	ReqGrafanaAdmin bool            `json:"reqGrafanaAdmin"`
	ReqRole         models.RoleType `json:"reqRole"`
	Url             string          `json:"url"`
	App             string          `json:"app"`
}

type AppPluginJs struct {
	Module string `json:"module"`
}

type AppPluginNavLink struct {
	Text    string          `json:"text"`
	Icon    string          `json:"icon"`
	Href    string          `json:"href"`
	ReqRole models.RoleType `json:"reqRole"`
}

type AppPluginCss struct {
	Light string `json:"light"`
	Dark  string `json:"dark"`
}

type ApiPlugin struct {
	Type   string            `json:"type"`
	Routes []*ApiPluginRoute `json:"routes"`
	App    string            `json:"app"`
}

type AppPlugin struct {
	Type              string              `json:"type"`
	Enabled           bool                `json:"enabled"`
	PanelPlugins      []string            `json:"panelPlugins"`
	DatasourcePlugins []string            `json:"datasourcePlugins"`
	ApiPlugins        []string            `json:"apiPlugins"`
	Module            string              `json:"module"`
	Js                []*AppPluginJs      `json:"js"`
	Css               []*AppPluginCss     `json:"css"`
	MainNavLinks      []*AppPluginNavLink `json:"mainNavLinks"`
	PinNavLinks       bool                `json:"pinNavLinks"`
	StaticRootConfig  *StaticRootConfig   `json:"staticRoot"`
}

type EnabledPlugins struct {
	PanelPlugins      []*PanelPlugin
	DataSourcePlugins map[string]*DataSourcePlugin
	ApiPlugins        []*ApiPlugin
	AppPlugins        []*AppPlugin
}

func NewEnabledPlugins() EnabledPlugins {
	return EnabledPlugins{
		PanelPlugins:      make([]*PanelPlugin, 0),
		DataSourcePlugins: make(map[string]*DataSourcePlugin),
		ApiPlugins:        make([]*ApiPlugin, 0),
		AppPlugins:        make([]*AppPlugin, 0),
	}
=======
>>>>>>> c19a2e5b
}<|MERGE_RESOLUTION|>--- conflicted
+++ resolved
@@ -1,4 +1,8 @@
 package plugins
+
+import (
+	"github.com/grafana/grafana/pkg/models"
+)
 
 type DataSourcePlugin struct {
 	Type               string                 `json:"type"`
@@ -25,7 +29,6 @@
 type StaticRootConfig struct {
 	Url  string `json:"url"`
 	Path string `json:"path"`
-<<<<<<< HEAD
 }
 
 type ApiPluginRoute struct {
@@ -88,6 +91,4 @@
 		ApiPlugins:        make([]*ApiPlugin, 0),
 		AppPlugins:        make([]*AppPlugin, 0),
 	}
-=======
->>>>>>> c19a2e5b
 }
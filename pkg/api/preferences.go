--- conflicted
+++ resolved
@@ -25,13 +25,8 @@
 	cmd.UserId = c.UserId
 	cmd.OrgId = c.OrgId
 
-<<<<<<< HEAD
 	if err := hs.SQLStore.SavePreferences(c.Req.Context(), &cmd); err != nil {
-		return response.Error(500, "Failed to set json data preferences", err)
-=======
-	if err := hs.SQLStore.SavePreferencesJsonData(c.Req.Context(), &cmd); err != nil {
 		return response.Error(http.StatusInternalServerError, "Failed to set json data preferences", err)
->>>>>>> 699fe693
 	}
 
 	return response.Success("Json data preferences set")

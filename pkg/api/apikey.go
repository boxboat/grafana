package api

import (
	"errors"
	"net/http"
	"strconv"
	"time"

	"github.com/grafana/grafana/pkg/api/dtos"
	"github.com/grafana/grafana/pkg/api/response"
	"github.com/grafana/grafana/pkg/bus"
	"github.com/grafana/grafana/pkg/components/apikeygen"
	"github.com/grafana/grafana/pkg/models"
	"github.com/grafana/grafana/pkg/web"
)

// GetAPIKeys returns a list of API keys
func GetAPIKeys(c *models.ReqContext) response.Response {
	query := models.GetApiKeysQuery{OrgId: c.OrgId, IncludeExpired: c.QueryBool("includeExpired")}

	if err := bus.Dispatch(c.Req.Context(), &query); err != nil {
		return response.Error(500, "Failed to list api keys", err)
	}

	result := make([]*models.ApiKeyDTO, len(query.Result))
	for i, t := range query.Result {
		var expiration *time.Time = nil
		if t.Expires != nil {
			v := time.Unix(*t.Expires, 0)
			expiration = &v
		}
		result[i] = &models.ApiKeyDTO{
			Id:         t.Id,
			Name:       t.Name,
			Role:       t.Role,
			Expiration: expiration,
		}
	}

	return response.JSON(200, result)
}

// DeleteAPIKey deletes an API key
func DeleteAPIKey(c *models.ReqContext) response.Response {
	id, err := strconv.ParseInt(web.Params(c.Req)[":id"], 10, 64)
	if err != nil {
		return response.Error(http.StatusBadRequest, "id is invalid", err)
	}

	cmd := &models.DeleteApiKeyCommand{Id: id, OrgId: c.OrgId}

	err = bus.Dispatch(c.Req.Context(), cmd)
	if err != nil {
		var status int
		if errors.Is(err, models.ErrApiKeyNotFound) {
			status = 404
		} else {
			status = 500
		}
		return response.Error(status, "Failed to delete API key", err)
	}

	return response.Success("API key deleted")
}

// AddAPIKey adds an API key
func (hs *HTTPServer) AddAPIKey(c *models.ReqContext) response.Response {
	cmd := models.AddApiKeyCommand{}
	if err := web.Bind(c.Req, &cmd); err != nil {
		return response.Error(http.StatusBadRequest, "bad request data", err)
	}
	if !cmd.Role.IsValid() {
		return response.Error(400, "Invalid role specified", nil)
	}

	if hs.Cfg.ApiKeyMaxSecondsToLive != -1 {
		if cmd.SecondsToLive == 0 {
			return response.Error(400, "Number of seconds before expiration should be set", nil)
		}
		if cmd.SecondsToLive > hs.Cfg.ApiKeyMaxSecondsToLive {
			return response.Error(400, "Number of seconds before expiration is greater than the global limit", nil)
		}
	}
	cmd.OrgId = c.OrgId
	var err error
<<<<<<< HEAD

	if hs.Features.Toggles().IsServiceAccountsEnabled() {
		//Every new API key must have an associated service account
		if cmd.CreateNewServiceAccount {
			//Create a new service account for the new API key
			serviceAccount, err := hs.SQLStore.CloneUserToServiceAccount(c.Req.Context(), c.SignedInUser)
			if err != nil {
				hs.log.Warn("Unable to clone user to service account", "err", err)
				return response.Error(500, "Unable to clone user to service account", err)
			}
			cmd.ServiceAccountId = serviceAccount.Id
		} else {
			//Link the new API key to an existing service account

			//Check if user and service account are in the same org
			query := models.GetUserByIdQuery{Id: cmd.ServiceAccountId}
			err = bus.Dispatch(c.Req.Context(), &query)
			if err != nil {
				hs.log.Warn("Unable to link new API key to existing service account", "err", err, "query", query)
				return response.Error(500, "Unable to link new API key to existing service account", err)
			}
			serviceAccountDetails := query.Result
			if serviceAccountDetails.OrgId != c.OrgId || serviceAccountDetails.OrgId != cmd.OrgId {
				hs.log.Warn("Target service is not in the same organisation as requesting user or api key", "err", err, "reqOrg", cmd.OrgId, "serviceAccId", serviceAccountDetails.OrgId, "userOrgId", c.OrgId)
				return response.Error(403, "Target service is not in the same organisation as requesting user or api key", err)
			}
		}
	} else {
		if cmd.CreateNewServiceAccount {
			return response.Error(400, "Service accounts disabled.  Retry create api request without service account flag.", err)
		}
=======
	if hs.Features.Toggles().IsServiceAccountsEnabled() {
		// Api keys should now be created with addadditionalapikey endpoint
		return response.Error(400, "API keys should now be added via the AdditionalAPIKey endpoint.", err)
>>>>>>> 3be082b2
	}

	newKeyInfo, err := apikeygen.New(cmd.OrgId, cmd.Name)
	if err != nil {
		return response.Error(500, "Generating API key failed", err)
	}

	cmd.Key = newKeyInfo.HashedKey

	if err := bus.Dispatch(c.Req.Context(), &cmd); err != nil {
		if errors.Is(err, models.ErrInvalidApiKeyExpiration) {
			return response.Error(400, err.Error(), nil)
		}
		if errors.Is(err, models.ErrDuplicateApiKey) {
			return response.Error(409, err.Error(), nil)
		}
		return response.Error(500, "Failed to add API Key", err)
	}

	result := &dtos.NewApiKeyResult{
		ID:   cmd.Result.Id,
		Name: cmd.Result.Name,
		Key:  newKeyInfo.ClientSecret,
	}

	return response.JSON(200, result)
}

// AddAPIKey adds an additional API key to a service account
func (hs *HTTPServer) AdditionalAPIKey(c *models.ReqContext) response.Response {
	cmd := models.AddApiKeyCommand{}
	if err := web.Bind(c.Req, &cmd); err != nil {
		return response.Error(http.StatusBadRequest, "bad request data", err)
	}
	if !hs.Features.Toggles().IsServiceAccountsEnabled() {
		return response.Error(500, "Requires services-accounts feature", errors.New("feature missing"))
	}

	return hs.AddAPIKey(c)
}<|MERGE_RESOLUTION|>--- conflicted
+++ resolved
@@ -83,43 +83,9 @@
 	}
 	cmd.OrgId = c.OrgId
 	var err error
-<<<<<<< HEAD
-
-	if hs.Features.Toggles().IsServiceAccountsEnabled() {
-		//Every new API key must have an associated service account
-		if cmd.CreateNewServiceAccount {
-			//Create a new service account for the new API key
-			serviceAccount, err := hs.SQLStore.CloneUserToServiceAccount(c.Req.Context(), c.SignedInUser)
-			if err != nil {
-				hs.log.Warn("Unable to clone user to service account", "err", err)
-				return response.Error(500, "Unable to clone user to service account", err)
-			}
-			cmd.ServiceAccountId = serviceAccount.Id
-		} else {
-			//Link the new API key to an existing service account
-
-			//Check if user and service account are in the same org
-			query := models.GetUserByIdQuery{Id: cmd.ServiceAccountId}
-			err = bus.Dispatch(c.Req.Context(), &query)
-			if err != nil {
-				hs.log.Warn("Unable to link new API key to existing service account", "err", err, "query", query)
-				return response.Error(500, "Unable to link new API key to existing service account", err)
-			}
-			serviceAccountDetails := query.Result
-			if serviceAccountDetails.OrgId != c.OrgId || serviceAccountDetails.OrgId != cmd.OrgId {
-				hs.log.Warn("Target service is not in the same organisation as requesting user or api key", "err", err, "reqOrg", cmd.OrgId, "serviceAccId", serviceAccountDetails.OrgId, "userOrgId", c.OrgId)
-				return response.Error(403, "Target service is not in the same organisation as requesting user or api key", err)
-			}
-		}
-	} else {
-		if cmd.CreateNewServiceAccount {
-			return response.Error(400, "Service accounts disabled.  Retry create api request without service account flag.", err)
-		}
-=======
 	if hs.Features.Toggles().IsServiceAccountsEnabled() {
 		// Api keys should now be created with addadditionalapikey endpoint
 		return response.Error(400, "API keys should now be added via the AdditionalAPIKey endpoint.", err)
->>>>>>> 3be082b2
 	}
 
 	newKeyInfo, err := apikeygen.New(cmd.OrgId, cmd.Name)

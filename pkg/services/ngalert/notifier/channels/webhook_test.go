--- conflicted
+++ resolved
@@ -6,11 +6,8 @@
 	"net/url"
 	"testing"
 
-<<<<<<< HEAD
-=======
 	"github.com/grafana/grafana/pkg/services/secrets/fakes"
 
->>>>>>> 388de0f4
 	"github.com/prometheus/alertmanager/notify"
 	"github.com/prometheus/alertmanager/template"
 	"github.com/prometheus/alertmanager/types"
@@ -20,7 +17,6 @@
 	"github.com/grafana/grafana/pkg/bus"
 	"github.com/grafana/grafana/pkg/components/simplejson"
 	"github.com/grafana/grafana/pkg/models"
-	secretsManager "github.com/grafana/grafana/pkg/services/secrets/manager"
 )
 
 func TestWebhookNotifier(t *testing.T) {
@@ -194,11 +190,7 @@
 				OrgID:    orgID,
 			}
 
-<<<<<<< HEAD
-			secretsService := secretsManager.SetupTestService(t, nil)
-=======
 			secretsService := fakes.NewFakeSecretsService()
->>>>>>> 388de0f4
 			decryptFn := secretsService.GetDecryptedValue
 			pn, err := NewWebHookNotifier(m, tmpl, decryptFn)
 			if c.expInitError != "" {

import './editor_ctrl';
import coreModule from 'app/core/core_module';

import templateSrv from './template_srv';
import { VariableSrv } from './variable_srv';
import { IntervalVariable } from './interval_variable';
import { QueryVariable } from './query_variable';
import { DatasourceVariable } from './datasource_variable';
import { CustomVariable } from './custom_variable';
import { ConstantVariable } from './constant_variable';
import { AdhocVariable } from './adhoc_variable';
<<<<<<< HEAD
import { TextVariable } from './text_variable';
=======
import { TextBoxVariable } from './TextBoxVariable';
>>>>>>> fda8a08e

coreModule.factory('templateSrv', () => {
  return templateSrv;
});

export {
  VariableSrv,
  IntervalVariable,
  QueryVariable,
  DatasourceVariable,
  CustomVariable,
  ConstantVariable,
  AdhocVariable,
<<<<<<< HEAD
  TextVariable
=======
  TextBoxVariable,
>>>>>>> fda8a08e
};<|MERGE_RESOLUTION|>--- conflicted
+++ resolved
@@ -9,11 +9,7 @@
 import { CustomVariable } from './custom_variable';
 import { ConstantVariable } from './constant_variable';
 import { AdhocVariable } from './adhoc_variable';
-<<<<<<< HEAD
-import { TextVariable } from './text_variable';
-=======
 import { TextBoxVariable } from './TextBoxVariable';
->>>>>>> fda8a08e
 
 coreModule.factory('templateSrv', () => {
   return templateSrv;
@@ -27,9 +23,5 @@
   CustomVariable,
   ConstantVariable,
   AdhocVariable,
-<<<<<<< HEAD
-  TextVariable
-=======
   TextBoxVariable,
->>>>>>> fda8a08e
 };
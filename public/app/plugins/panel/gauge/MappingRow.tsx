import React, { PureComponent } from 'react';
import { MappingType, RangeMap, ValueMap } from '@grafana/ui';

import { Label } from 'app/core/components/Label/Label';
<<<<<<< HEAD
import { Select } from 'app/core/components/Select/Select';
=======
import { Select } from '@grafana/ui';
import { MappingType, RangeMap, ValueMap } from 'app/types';
>>>>>>> bc78c8d5

interface Props {
  mapping: ValueMap | RangeMap;
  updateMapping: (mapping) => void;
  removeMapping: () => void;
}

interface State {
  from: string;
  id: number;
  operator: string;
  text: string;
  to: string;
  type: MappingType;
  value: string;
}

const mappingOptions = [
  { value: MappingType.ValueToText, label: 'Value' },
  { value: MappingType.RangeToText, label: 'Range' },
];

export default class MappingRow extends PureComponent<Props, State> {
  constructor(props) {
    super(props);

    this.state = {
      ...props.mapping,
    };
  }

  onMappingValueChange = event => {
    this.setState({ value: event.target.value });
  };

  onMappingFromChange = event => {
    this.setState({ from: event.target.value });
  };

  onMappingToChange = event => {
    this.setState({ to: event.target.value });
  };

  onMappingTextChange = event => {
    this.setState({ text: event.target.value });
  };

  onMappingTypeChange = mappingType => {
    this.setState({ type: mappingType });
  };

  updateMapping = () => {
    this.props.updateMapping({ ...this.state });
  };

  renderRow() {
    const { from, text, to, type, value } = this.state;

    if (type === MappingType.RangeToText) {
      return (
        <>
          <div className="gf-form">
            <Label width={4}>From</Label>
            <input
              className="gf-form-input width-8"
              value={from}
              onBlur={this.updateMapping}
              onChange={this.onMappingFromChange}
            />
          </div>
          <div className="gf-form">
            <Label width={4}>To</Label>
            <input
              className="gf-form-input width-8"
              value={to}
              onBlur={this.updateMapping}
              onChange={this.onMappingToChange}
            />
          </div>
          <div className="gf-form">
            <Label width={4}>Text</Label>
            <input
              className="gf-form-input width-10"
              value={text}
              onBlur={this.updateMapping}
              onChange={this.onMappingTextChange}
            />
          </div>
        </>
      );
    }

    return (
      <>
        <div className="gf-form">
          <Label width={4}>Value</Label>
          <input
            className="gf-form-input width-8"
            onBlur={this.updateMapping}
            onChange={this.onMappingValueChange}
            value={value}
          />
        </div>
        <div className="gf-form gf-form--grow">
          <Label width={4}>Text</Label>
          <input
            className="gf-form-input"
            onBlur={this.updateMapping}
            value={text}
            onChange={this.onMappingTextChange}
          />
        </div>
      </>
    );
  }

  render() {
    const { type } = this.state;

    return (
      <div className="gf-form-inline">
        <div className="gf-form">
          <Label width={5}>Type</Label>
          <Select
            placeholder="Choose type"
            isSearchable={false}
            options={mappingOptions}
            value={mappingOptions.find(o => o.value === type)}
            onChange={type => this.onMappingTypeChange(type.value)}
            width={7}
          />
        </div>
        {this.renderRow()}
        <div className="gf-form">
          <button onClick={this.props.removeMapping} className="gf-form-label gf-form-label--btn">
            <i className="fa fa-times" />
          </button>
        </div>
      </div>
    );
  }
}<|MERGE_RESOLUTION|>--- conflicted
+++ resolved
@@ -1,13 +1,7 @@
 import React, { PureComponent } from 'react';
-import { MappingType, RangeMap, ValueMap } from '@grafana/ui';
+import { MappingType, RangeMap, Select, ValueMap } from '@grafana/ui';
 
 import { Label } from 'app/core/components/Label/Label';
-<<<<<<< HEAD
-import { Select } from 'app/core/components/Select/Select';
-=======
-import { Select } from '@grafana/ui';
-import { MappingType, RangeMap, ValueMap } from 'app/types';
->>>>>>> bc78c8d5
 
 interface Props {
   mapping: ValueMap | RangeMap;

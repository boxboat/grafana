--- conflicted
+++ resolved
@@ -191,14 +191,11 @@
 $menu-dropdown-hover-bg:      $gray-6;
 $menu-dropdown-border-color:  $tight-form-border;
 $menu-dropdown-shadow: 5px 5px 20px -5px $gray-4;
-<<<<<<< HEAD
-=======
 
 // Breadcrumb
 // -------------------------
 $page-nav-bg: $white;
 $page-nav-shadow: 5px 5px 20px -5px $gray-4;
->>>>>>> 11f6c4eb
 
 // search
 $search-shadow: 0 5px 30px 0 $gray-4;
